package io.tus.java.client;

import org.jetbrains.annotations.NotNull;
import org.jetbrains.annotations.Nullable;

import java.io.IOException;
import java.net.HttpURLConnection;
import java.net.URL;
import java.net.URLConnection;
import java.util.Map;

/**
 * This class is used for creating or resuming uploads.
 */
public class TusClient {
    /**
     * Version of the tus protocol used by the client. The remote server needs to support this
     * version, too.
     */
    public final static String TUS_VERSION = "1.0.0";

    private URL uploadCreationURL;
    private boolean resumingEnabled;
    private TusURLStore urlStore;
    private Map<String, String> headers;

    /**
     * Create a new tus client.
     */
    public TusClient() {

    }

    /**
     * Set the URL used for creating new uploads. This is required if you want to initiate new
     * uploads using {@link #createUpload} or {@link #resumeOrCreateUpload} but is not used if you
     * only resume existing uploads.
     *
     * @param uploadCreationURL Absolute upload creation URL
     */
    public void setUploadCreationURL(URL uploadCreationURL) {
        this.uploadCreationURL = uploadCreationURL;
    }

    /**
     * Get the current upload creation URL
     *
     * @return Current upload creation URL
     */
    public URL getUploadCreationURL() {
        return uploadCreationURL;
    }

    /**
     * Enable resuming already started uploads. This step is required if you want to use
     * {@link #resumeUpload(TusUpload)}.
     *
     * @param urlStore Storage used to save and retrieve upload URLs by its fingerprint.
     */
    public void enableResuming(@NotNull TusURLStore urlStore) {
        resumingEnabled = true;
        this.urlStore = urlStore;
    }

    /**
     * Disable resuming started uploads.
     *
     * @see #enableResuming(TusURLStore)
     */
    public void disableResuming() {
        resumingEnabled = false;
        this.urlStore = null;
    }

    /**
     * Get the current status if resuming.
     *
     * @see #enableResuming(TusURLStore)
     * @see #disableResuming()
     *
     * @return True if resuming has been enabled using {@link #enableResuming(TusURLStore)}
     */
    public boolean resumingEnabled() {
        return resumingEnabled;
    }

    /**
     * Set headers which will be added to every HTTP requestes made by this TusClient instance.
     * These may to overwrite tus-specific headers, which can be identified by their Tus-*
     * prefix, and can cause unexpected behavior.
     *
     * @see #getHeaders()
     * @see #prepareConnection(URLConnection)
     *
     * @param headers The map of HTTP headers
     */
    public void setHeaders(@Nullable Map<String, String> headers) {
        this.headers = headers;
    }

    /**
     * Get the HTTP headers which should be contained in every request and were configured using
     * {@link #setHeaders(Map)}.
     *
     * @see #setHeaders(Map)
     * @see #prepareConnection(URLConnection)
     *
     * @return The map of configured HTTP headers
     */
    @Nullable
    public Map<String, String> getHeaders() {
        return headers;
    }

    /**
     * Create a new upload using the Creation extension. Before calling this function, an "upload
     * creation URL" must be defined using {@link #setUploadCreationURL(URL)} or else this
     * function will fail.
     * In order to create the upload a POST request will be issued. The file's chunks must be
     * uploaded manually using the returned {@link TusUploader} object.
     *
     * @param upload The file for which a new upload will be created
     * @return Use {@link TusUploader} to upload the file's chunks.
     * @throws ProtocolException Thrown if the remote server sent an unexpected response, e.g.
     * wrong status codes or missing/invalid headers.
     * @throws IOException Thrown if an exception occurs while issuing the HTTP request.
     */
    public TusUploader createUpload(@NotNull TusUpload upload) throws ProtocolException, IOException {
        HttpURLConnection connection = (HttpURLConnection) uploadCreationURL.openConnection();
        connection.setRequestMethod("POST");
        prepareConnection(connection);

        String encodedMetadata = upload.getEncodedMetadata();
        if(encodedMetadata.length() > 0) {
            connection.setRequestProperty("Upload-Metadata", encodedMetadata);
        }

        connection.addRequestProperty("Upload-Length", Long.toString(upload.getSize()));
        connection.connect();

        int responseCode = connection.getResponseCode();
        if(!(responseCode >= 200 && responseCode < 300)) {
            throw new ProtocolException("unexpected status code (" + responseCode + ") while creating upload", connection);
        }

        String urlStr = connection.getHeaderField("Location");
        if(urlStr == null || urlStr.length() == 0) {
<<<<<<< HEAD
            throw new ProtocolException("missing upload URL in response for creating upload", connection);
=======
            throw new ProtocolException("missing upload URL in response for creating upload");
>>>>>>> ff319edc
        }

        URL uploadURL = new URL(urlStr);

        if(resumingEnabled) {
            urlStore.set(upload.getFingerprint(), uploadURL);
        }

        return new TusUploader(this, uploadURL, upload.getInputStream(), 0);
    }

    /**
     * Try to resume an already started upload. Before call this function, resuming must be
     * enabled using {@link #enableResuming(TusURLStore)}. This method will look up the URL for this
     * upload in the {@link TusURLStore} using the upload's fingerprint (see
     * {@link TusUpload#getFingerprint()}). After a successful lookup a HEAD request will be issued
     * to find the current offset without uploading the file, yet.
     *
     * @param upload The file for which an upload will be resumed
     * @return Use {@link TusUploader} to upload the remaining file's chunks.
     * @throws FingerprintNotFoundException Thrown if no matching fingerprint has been found in
     * {@link TusURLStore}. Use {@link #createUpload(TusUpload)} to create a new upload.
     * @throws ResumingNotEnabledException Throw if resuming has not been enabled using {@link
     * #enableResuming(TusURLStore)}.
     * @throws ProtocolException Thrown if the remote server sent an unexpected response, e.g.
     * wrong status codes or missing/invalid headers.
     * @throws IOException Thrown if an exception occurs while issuing the HTTP request.
     */
    public TusUploader resumeUpload(@NotNull TusUpload upload) throws FingerprintNotFoundException, ResumingNotEnabledException, ProtocolException, IOException {
        if(!resumingEnabled) {
            throw new ResumingNotEnabledException();
        }

        URL uploadURL = urlStore.get(upload.getFingerprint());
        if(uploadURL == null) {
            throw new FingerprintNotFoundException(upload.getFingerprint());
        }

        HttpURLConnection connection = (HttpURLConnection) uploadURL.openConnection();
        connection.setRequestMethod("HEAD");
        prepareConnection(connection);

        connection.connect();

        int responseCode = connection.getResponseCode();
        if(!(responseCode >= 200 && responseCode < 300)) {
            throw new ProtocolException("unexpected status code (" + responseCode + ") while resuming upload", connection);
        }

        String offsetStr = connection.getHeaderField("Upload-Offset");
        if(offsetStr == null || offsetStr.length() == 0) {
<<<<<<< HEAD
            throw new ProtocolException("missing upload offset in response for resuming upload", connection);
=======
            throw new ProtocolException("missing upload offset in response for resuming upload");
>>>>>>> ff319edc
        }
        long offset = Long.parseLong(offsetStr);

        return new TusUploader(this, uploadURL, upload.getInputStream(), offset);
    }

    /**
     * Try to resume an upload using {@link #resumeUpload(TusUpload)}. If the method call throws
     * an {@link ResumingNotEnabledException} or {@link FingerprintNotFoundException}, a new upload
     * will be created using {@link #createUpload(TusUpload)}.
     *
     * @param upload The file for which an upload will be resumed
     * @throws ProtocolException Thrown if the remote server sent an unexpected response, e.g.
     * wrong status codes or missing/invalid headers.
     * @throws IOException Thrown if an exception occurs while issuing the HTTP request.
     */
    public TusUploader resumeOrCreateUpload(@NotNull TusUpload upload) throws ProtocolException, IOException {
        try {
            return resumeUpload(upload);
        } catch(FingerprintNotFoundException e) {
            return createUpload(upload);
        } catch(ResumingNotEnabledException e) {
            return createUpload(upload);
        }
    }

    /**
     * Set headers used for every HTTP request. Currently, this will add the Tus-Resumable header
     * and any custom header which can be configured using {@link #setHeaders(Map)},
     *
     * @param connection The connection whose headers will be modified.
     */
    public void prepareConnection(@NotNull URLConnection connection) {
        connection.addRequestProperty("Tus-Resumable", TUS_VERSION);

        if(headers != null) {
            for (Map.Entry<String, String> entry : headers.entrySet()) {
                connection.addRequestProperty(entry.getKey(), entry.getValue());
            }
        }
    }
}<|MERGE_RESOLUTION|>--- conflicted
+++ resolved
@@ -145,11 +145,7 @@
 
         String urlStr = connection.getHeaderField("Location");
         if(urlStr == null || urlStr.length() == 0) {
-<<<<<<< HEAD
             throw new ProtocolException("missing upload URL in response for creating upload", connection);
-=======
-            throw new ProtocolException("missing upload URL in response for creating upload");
->>>>>>> ff319edc
         }
 
         URL uploadURL = new URL(urlStr);
@@ -201,11 +197,7 @@
 
         String offsetStr = connection.getHeaderField("Upload-Offset");
         if(offsetStr == null || offsetStr.length() == 0) {
-<<<<<<< HEAD
             throw new ProtocolException("missing upload offset in response for resuming upload", connection);
-=======
-            throw new ProtocolException("missing upload offset in response for resuming upload");
->>>>>>> ff319edc
         }
         long offset = Long.parseLong(offsetStr);
 
